#Functions for reading in single cell imaging data
#Joshua Hess

#Import necessary modules
import skimage.io
import h5py
import pandas as pd
import numpy as np
import os
import skimage.measure as measure
from pathlib import Path


def MaskChannel(mask_loaded,image_loaded):
    """Function for quantifying a single channel image

    Returns a table with CellID according to the mask and the mean pixel intensity
    for the given channel for each cell"""
    #Perform the masking to get all measures
    dat = measure.regionprops(mask_loaded,image_loaded)
    #Extract the stats
    intensity = []
    for i in range(len(dat)):
        intensity.append(dat[i].mean_intensity)
    #Return the dataframe object
    return intensity


def MaskIDs(mask):
    """This function will extract the CellIDs and the XY positions for each
    cell based on that cells centroid

    Returns a dictionary object"""
    #Get the CellIDs for this dataset
    dat = measure.regionprops(mask)
    #Extract the CellIDs
    labels = []
    xcoords = []
    ycoords = []
    area = []
    minor_axis_length=[]
    major_axis_length=[]
    eccentricity = []
    solidity = []
    extent=[]
    orientation=[]
    for i in range(len(dat)):
        #Get cell labels
        labels.append(dat[i].label)
        #Get x coordinate
        xcoords.append(dat[i].centroid[0])
        #Get y coordinate
        ycoords.append(dat[i].centroid[1])
        #Get Area
        area.append(dat[i].area)
        #Get the major_axis_length
        major_axis_length.append(dat[i].major_axis_length)
        #Get the minor_axis_length
        minor_axis_length.append(dat[i].minor_axis_length)
        #Get the eccentricity
        eccentricity.append(dat[i].eccentricity)
        #Get the solidity
        solidity.append(dat[i].solidity)
        #Get the extent
        extent.append(dat[i].extent)
        #Get the extent
        orientation.append(dat[i].orientation)

    #Form a dataframe from the lists
    IDs = {"CellID": labels, "X_position": xcoords, "Y_position": ycoords,"Area":area,\
        "MajorAxisLength":major_axis_length,"MinorAxisLength":minor_axis_length,\
        "Eccentricity":eccentricity,"Solidity":solidity,"Extent":extent,"Orientation":orientation}
    #Return the IDs object
    return IDs


def PrepareData(mask,image,channel_names):
    """Function for preparing input for maskzstack function. Connecting function
    to use with mc micro ilastik pipeline"""

    image_path = Path(image)

    #Check to see if the image is tiff
    if image_path.suffix == '.tiff' or image_path.suffix == '.tif':
        #Read the image
        image_loaded = skimage.io.imread(image,plugin='tifffile')
        #Switch the axis order from cyx to yxc - consistent with reading single channel tif (mask)
        image_loaded = np.swapaxes(image_loaded,0,2)
        image_loaded = np.swapaxes(image_loaded,0,1)
        # Remove extra axis
        image_loaded = image_loaded.reshape((image_loaded.shape[0],image_loaded.shape[3],image_loaded.shape[4]))

    #Check to see if image is hdf5
    elif image_path.suffix == '.h5' or image_path.suffix == '.hdf5':
        #Read the image
        f = h5py.File(image,'r+')
        #Get the dataset name from the h5 file
        dat_name = list(f.keys())[0]
        ###If the hdf5 is exported from ilastik fiji plugin, the dat_name will be 'data'
        #Get the image data
        image_loaded = np.array(f[dat_name])
        #Remove the first axis (ilastik convention)
        image_loaded = image_loaded.reshape((image_loaded.shape[1],image_loaded.shape[2],image_loaded.shape[3]))
        ###If the hdf5 is exported from ilastik fiji plugin, the order will need to be
        ###switched as above --> z_stack = np.swapaxes(z_stack,0,2) --> z_stack = np.swapaxes(z_stack,0,1)

    #Read the mask
    mask_loaded = skimage.io.imread(mask,plugin='tifffile')
    #Read the channels names to pass to the
    channel_names_loaded = pd.read_csv(channel_names,header=None)
    #Add a column index for ease
    channel_names_loaded.columns = ["marker"]
    #Convert the channel names to a list
    channel_names_loaded = list(channel_names_loaded.marker.values)

    #Return the objects
    return mask_loaded, image_loaded, channel_names_loaded


def MaskZstack(mask_loaded,image_loaded,channel_names_loaded):
    """This function will extract the stats for each cell mask through each channel
    in the input image

    mask: Tiff image mask that represents the cells in your image. Must end with the word mask!!

    z_stack: Multichannel z stack image"""

    #Get the CellIDs for this dataset
    IDs = pd.DataFrame(MaskIDs(mask_loaded))
    #Iterate through the z stack to extract intensities
    list_of_chan = []
    for z in range(image_loaded.shape[0]):
        #Get the z channel and the associated channel name from list of channel names
        list_of_chan.append(MaskChannel(mask_loaded,image_loaded[z,:,:]))
    #Convert the channel names list and the list of intensity values to a dictionary and combine with CellIDs and XY
    dat = pd.concat([IDs,pd.DataFrame(dict(zip(channel_names_loaded,list_of_chan)))],axis=1)
    #Get the name of the columns in the dataframe so we can reorder to histoCAT convention
    cols = list(dat.columns.values)
    #Reorder the list (Move xy position to end with spatial information)
    cols.append(cols.pop(cols.index("X_position")))
    cols.append(cols.pop(cols.index("Y_position")))
    cols.append(cols.pop(cols.index("Area")))
    cols.append(cols.pop(cols.index("MajorAxisLength")))
    cols.append(cols.pop(cols.index("MinorAxisLength")))
    cols.append(cols.pop(cols.index("Eccentricity")))
    cols.append(cols.pop(cols.index("Solidity")))
    cols.append(cols.pop(cols.index("Extent")))
    cols.append(cols.pop(cols.index("Orientation")))
    #Reindex the dataframe with new order
    dat = dat.reindex(columns=cols)
    #Return the dataframe
    return dat


<<<<<<< HEAD
def ExtractSingleCells(mask,image,channel_names,output):
=======
def ExtractSingleCells(mask,z_stack,channel_names,output):
>>>>>>> 9c315451
    """Function for extracting single cell information from input
    path containing single-cell masks, z_stack path, and channel_names path."""

    #Create pathlib object for output
    output = Path(output)
<<<<<<< HEAD
=======
    #Get the name for the mask in the mask directory
    mask_name = Path(mask)
>>>>>>> 9c315451
    #Run the data Prep function
    mask_loaded, image_loaded, channel_names_loaded = PrepareData(mask,image,channel_names)
    #Use the above information to mask z stack
    scdata = MaskZstack(mask_loaded,image_loaded,channel_names_loaded)
    #Write the singe cell data to a csv file using the image name
    im_full_name = os.path.basename(image)
    im_name = im_full_name.split('.')[0]
    scdata.to_csv(str(Path(os.path.join(str(output),str(im_name+".csv")))),index=False)


<<<<<<< HEAD
def MultiExtractSingleCells(mask,image,channel_names,output):
    """Function for iterating over a list of z_stacks and output locations to
    export single-cell data from image masks"""

    print("Extracting sinle-cell data for "+str(image)+'...')
    #Run the ExtractSingleCells function for this image
    ExtractSingleCells(mask,image,channel_names,output)
    #Print update
    
    im_full_name = os.path.basename(image)
    im_name = im_full_name.split('.')[0]
    print("Finished "+str(im_name))
=======
def MultiExtractSingleCells(masks,z_stacks,channel_names,output):
    """Function for iterating over a list of z_stacks and output locations to
    export single-cell data from image masks"""

    #Iterate over each image in the list if only a single output
    if len(output) < 2:
        #Check to make sure the masks and image paths are equal in length
        if len(masks) != len(z_stacks):
            raise(ValueError("Number of masks not equal to number of z-stacks"))
        #Alternatively, iterate over masks and z stacks
        else:
            #Iterate through the images and export to the same location
            for i in range(len(z_stacks)):
                #Print update
                print("Extracting sinle-cell data for "+str(z_stacks[i])+'...')
                #Run the ExtractSingleCells function for this image
                ExtractSingleCells(masks[i],z_stacks[i],channel_names,output[0])
                #Print update
                print("Finished "+str(z_stacks[i]))
    #Alternatively, iterate over output directories
    else:
        #Check to make sure the output directories and image paths are equal in length
        if len(output) != len(z_stacks):
            raise(ValueError("Detected more than one output but not as many directories as images"))
        else:
            #Check to make sure the masks and image paths are equal in length
            if len(masks) != len(z_stacks):
                raise(ValueError("Number of masks not equal to number of z-stacks"))
            #Alternatively, iterate over masks and z stacks
            else:
                #Iterate through images and output directories
                for i in range(len(z_stacks)):
                    #Print update
                    print("Extracting sinle-cell data for "+str(z_stacks[i])+'...')
                    #Run the ExtractSingleCells function for this image and output directory
                    ExtractSingleCells(masks[i],z_stacks[i],channel_names,output[i])
                    #Print update
                    print("Finished "+str(z_stacks[i]))

>>>>>>> 9c315451










#<|MERGE_RESOLUTION|>--- conflicted
+++ resolved
@@ -152,21 +152,12 @@
     return dat
 
 
-<<<<<<< HEAD
 def ExtractSingleCells(mask,image,channel_names,output):
-=======
-def ExtractSingleCells(mask,z_stack,channel_names,output):
->>>>>>> 9c315451
     """Function for extracting single cell information from input
     path containing single-cell masks, z_stack path, and channel_names path."""
 
     #Create pathlib object for output
     output = Path(output)
-<<<<<<< HEAD
-=======
-    #Get the name for the mask in the mask directory
-    mask_name = Path(mask)
->>>>>>> 9c315451
     #Run the data Prep function
     mask_loaded, image_loaded, channel_names_loaded = PrepareData(mask,image,channel_names)
     #Use the above information to mask z stack
@@ -177,7 +168,6 @@
     scdata.to_csv(str(Path(os.path.join(str(output),str(im_name+".csv")))),index=False)
 
 
-<<<<<<< HEAD
 def MultiExtractSingleCells(mask,image,channel_names,output):
     """Function for iterating over a list of z_stacks and output locations to
     export single-cell data from image masks"""
@@ -189,56 +179,4 @@
     
     im_full_name = os.path.basename(image)
     im_name = im_full_name.split('.')[0]
-    print("Finished "+str(im_name))
-=======
-def MultiExtractSingleCells(masks,z_stacks,channel_names,output):
-    """Function for iterating over a list of z_stacks and output locations to
-    export single-cell data from image masks"""
-
-    #Iterate over each image in the list if only a single output
-    if len(output) < 2:
-        #Check to make sure the masks and image paths are equal in length
-        if len(masks) != len(z_stacks):
-            raise(ValueError("Number of masks not equal to number of z-stacks"))
-        #Alternatively, iterate over masks and z stacks
-        else:
-            #Iterate through the images and export to the same location
-            for i in range(len(z_stacks)):
-                #Print update
-                print("Extracting sinle-cell data for "+str(z_stacks[i])+'...')
-                #Run the ExtractSingleCells function for this image
-                ExtractSingleCells(masks[i],z_stacks[i],channel_names,output[0])
-                #Print update
-                print("Finished "+str(z_stacks[i]))
-    #Alternatively, iterate over output directories
-    else:
-        #Check to make sure the output directories and image paths are equal in length
-        if len(output) != len(z_stacks):
-            raise(ValueError("Detected more than one output but not as many directories as images"))
-        else:
-            #Check to make sure the masks and image paths are equal in length
-            if len(masks) != len(z_stacks):
-                raise(ValueError("Number of masks not equal to number of z-stacks"))
-            #Alternatively, iterate over masks and z stacks
-            else:
-                #Iterate through images and output directories
-                for i in range(len(z_stacks)):
-                    #Print update
-                    print("Extracting sinle-cell data for "+str(z_stacks[i])+'...')
-                    #Run the ExtractSingleCells function for this image and output directory
-                    ExtractSingleCells(masks[i],z_stacks[i],channel_names,output[i])
-                    #Print update
-                    print("Finished "+str(z_stacks[i]))
-
->>>>>>> 9c315451
-
-
-
-
-
-
-
-
-
-
-#+    print("Finished "+str(im_name))